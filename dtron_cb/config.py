--- conflicted
+++ resolved
@@ -60,31 +60,20 @@
     config.DATA = CfgNode()
     # transformations/augmentations: https://detectron2.readthedocs.io/en/latest/modules/data_transforms.html
     config.DATA.AUGMENTATIONS = [
-<<<<<<< HEAD
-        "T.ResizeShortestEdge(short_edge_length=[640, 672, 704, 736, 768, 800], max_size=1333, sample_style='choice')",
-        "T.RandomFlip()",
-        "T.RandomBrightness(0.9, 1.1)",
-        "T.RandomContrast(0.9, 1.1)",
-=======
         'T.ResizeShortestEdge(short_edge_length=[512], sample_style=\'choice\')',
         # 'T.Resize((512, 512))',
         'T.RandomFlip()',
         'T.RandomBrightness(0.9, 1.1)',
         'T.RandomContrast(0.9, 1.1)'
->>>>>>> a3aa2312
     ]
     config.DATA.CROP = None
 
     config.INFERENCE = CfgNode()
     config.INFERENCE.PIXEL_THRESH = 0.5
     config.INFERENCE.OVERALL_THRESH = 0.5
-<<<<<<< HEAD
     config.INFERENCE.PX_TO_UM = 1075 / 1360  # px2um (um/px) for PVM
     config.INFERENCE.ON_BORDER_THRESH = 5  # pixels
     config.INFERENCE.PLOT_SEGM = True
-=======
-    config.INFERENCE.PX_TO_UM = 1075/1360  # px2um (um/px) for PVM
-    config.INFERENCE.ON_BORDER_THRESH = 5  # pixels
 
     config.THRESH_OPT = CfgNode()
     config.THRESH_OPT.PIXEL_THRESH_MIN = 0.1
@@ -93,7 +82,6 @@
     config.THRESH_OPT.OVERALL_THRESH_MIN = 0.1
     config.THRESH_OPT.OVERALL_THRESH_MAX = 0.9
     config.THRESH_OPT.OVERALL_THRESH_N = 7
->>>>>>> a3aa2312
 
     return config
 
@@ -144,14 +132,9 @@
 
     if config.ACTION in ("train", "cross_validate"):
         if not config.DATASETS.TRAIN:
-<<<<<<< HEAD
-            config.DATASETS.TRAIN = tuple([f"{n}_train" for n in config.DATASETS.NAMES])
-            config.DATASETS.TEST = tuple([f"{n}_test" for n in config.DATASETS.NAMES])
-=======
             config.DATASETS.TRAIN = tuple([f'{n}_train' for n in config.DATASETS.NAMES])
             config.DATASETS.TEST = tuple([f'{n}_test' for n in config.DATASETS.NAMES])
             config.DATASETS.VALID = tuple([f'{n}_valid' for n in config.DATASETS.NAMES])
->>>>>>> a3aa2312
 
     if config.SEED is None or config.SEED < 0:
         config.SEED = random.randint(0, 1_000_000)
