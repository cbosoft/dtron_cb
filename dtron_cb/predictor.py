--- conflicted
+++ resolved
@@ -15,184 +15,8 @@
 from .utils.today import today
 from .utils.ensure_dir import ensure_dir
 from .config import CfgNode
-<<<<<<< HEAD
-from .particle import Particle, ParticleConstructionError
-
-
-Int4 = Tuple[int, int, int, int]
-
-
-class Annotation:
-    def __init__(
-        self,
-        idx: int,
-        image_idx: int,
-        category_idx: int,
-        bbox: Int4,
-        segmentation: List[List[float]],
-        area: float,
-    ):
-        self.idx = idx
-        self.image_idx = image_idx
-        self.category_idx = category_idx
-        self.bbox = bbox
-        self.segmentation = segmentation
-        self.area = area
-
-    def dict(self) -> dict:
-        return dict(
-            id=self.idx,
-            image_id=self.image_idx,
-            category_id=self.category_idx,
-            bbox=self.bbox,
-            segmentation=self.segmentation,
-            area=self.area,
-            iscrowd=0,
-        )
-
-
-class Image:
-    def __init__(
-        self,
-        image_id: int,
-        file_name: str,
-        height: int,
-        width: int,
-        license_idx=0,
-        date_captured="n/a",
-        **kwargs,
-    ):
-        self.idx = image_id
-        self.license_idx = license_idx
-        self.file_name = file_name
-        self.height = height
-        self.width = width
-        self.date_captured = date_captured
-        _ = kwargs  # explicitly do nothing with kwargs
-
-    def dict(self) -> dict:
-        return dict(
-            id=self.idx,
-            license=self.license_idx,
-            file_name=self.file_name,
-            height=self.height,
-            width=self.width,
-            date_captured=self.date_captured,
-        )
-
-
-class License:
-    def __init__(self, url: str, idx: int, name: str):
-        self.url = url
-        self.idx = idx
-        self.name = name
-
-    def dict(self) -> dict:
-        return dict(url=self.url, id=self.idx, name=self.name)
-
-
-class Category:
-    def __init__(self, idx: int, name: str):
-        self.idx = idx
-        self.name = name
-
-    def dict(self) -> dict:
-        return dict(id=self.idx, name=self.name)
-
-
-class COCO_Dataset:
-    def __init__(
-        self,
-        year="n/a",
-        version="n/a",
-        description="n/a",
-        contributor="n/a",
-        url="n/a",
-        date_created=None,
-    ):
-        self.info = dict(
-            year=year,
-            version=version,
-            description=description,
-            contributor=contributor,
-            url=url,
-            date_created=date_created,
-        )
-        self.licenses: List[License] = self.get_default_licenses()
-        self.images: List[Image] = []
-        self.annotations: List[Annotation] = []
-        self.categories: List[Category] = []
-
-    @staticmethod
-    def get_default_licenses() -> List[License]:
-        return [License("n/a", 0, "CMAC internal use only")]
-
-    def write_out(self, fn: str):
-
-        data_dict = dict(
-            info=self.info,
-            licenses=[l.dict() for l in self.licenses],
-            images=[i.dict() for i in self.images],
-            annotations=[a.dict() for a in self.annotations],
-            categories=[c.dict() for c in self.categories],
-        )
-
-        with open(fn, "w") as f:
-            json.dump(data_dict, f)
-
-
-class Particles:
-    def __init__(self, *particles):
-        self.particles: List[Particle] = [*particles]
-
-    def add(
-        self, fn: str, orig_image: np.ndarray, contour, px2um, score, on_border_thresh
-    ):
-        self.particles.append(
-            Particle(fn, orig_image, contour, px2um, score, on_border_thresh)
-        )
-
-    def write_out(self, fn: str, comment=None):
-        csv_lines = [",".join(Particle.CSV_HEADER)]
-        if comment:
-            csv_lines.insert(0, "# " + comment)
-        for particle in sorted(self.particles):
-            csv_lines.append(particle.to_csv_line())
-
-        with open(fn, "w") as f:
-            for line in csv_lines:
-                f.write(f"{line}\n")
-
-    def split_by_dir(self) -> Dict[str, "Particles"]:
-        by_dir = dict()
-        for p in self.particles:
-            fn = p.image_file_name
-            dn = os.path.dirname(fn)
-            if dn not in by_dir:
-                by_dir[dn] = list()
-            by_dir[dn].append(p)
-
-        return {k: Particles(*sorted(v)) for k, v in by_dir.items()}
-
-    def split_by_fn_chunks(self, fnss: List[str]):
-        chunks = [list() for _ in fnss]
-        for i, fns in enumerate(fnss):
-            for p in self.particles:
-                if p.image_file_name in fns:
-                    chunks[i].append(p)
-        return chunks
-
-    def to_dict(self) -> Dict[str, list]:
-        values = {k: list() for k in Particle.CSV_HEADER}
-        for p in self.particles:
-            d = p.to_dict()
-            for k in Particle.CSV_HEADER:
-                values[k].append(d[k])
-        return values
-=======
 from .particle import Particle, Particles, ParticleConstructionError
 from .coco import COCO_Dataset, Category, Image, Annotation
->>>>>>> a3aa2312
 
 
 class COCOPredictor:
